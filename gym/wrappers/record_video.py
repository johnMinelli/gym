--- conflicted
+++ resolved
@@ -93,11 +93,8 @@
         observations = super().reset(**kwargs)
         self.done = False
         if self.recording:
-<<<<<<< HEAD
+            assert self.video_recorder is not None
             self.video_recorder.frames = []
-=======
-            assert self.video_recorder is not None
->>>>>>> 071f0bf9
             self.video_recorder.capture_frame()
             self.recorded_frames += 1
             if self.video_length > 0:
@@ -148,8 +145,8 @@
                 self.episode_id += 1
                 self.done = True
 
-<<<<<<< HEAD
             if self.recording:
+                assert self.video_recorder is not None
                 self.video_recorder.capture_frame()
                 self.recorded_frames += 1
                 if self.video_length > 0:
@@ -160,18 +157,6 @@
                         if dones:
                             self.close_video_recorder()
                     elif dones[0]:
-=======
-        if self.recording:
-            assert self.video_recorder is not None
-            self.video_recorder.capture_frame()
-            self.recorded_frames += 1
-            if self.video_length > 0:
-                if self.recorded_frames > self.video_length:
-                    self.close_video_recorder()
-            else:
-                if not self.is_vector_env:
-                    if dones:
->>>>>>> 071f0bf9
                         self.close_video_recorder()
 
             elif self._video_enabled():
